amlModuleIdentifier:
  namespace: microsoft.com/aml/samples
  moduleName: "MPI Train"
<<<<<<< HEAD
  moduleVersion: 0.0.6
jobType: Mpi
=======
  moduleVersion: 0.0.5
jobType: Mpi
description: A dummy module to show how to describe MPI module with custom module spec.
>>>>>>> 1ed48ea3
inputs:
- name: training_data
  type:
  - AnyFile
  - AnyDirectory
  label: Training data organized in the torchvision format/structure
- name: max_epochs
  type: Integer
  label: Maximum number of epochs for the training
- name: learning_rate
  type: Float
  default: 0.01
  label: Learning rate, default is 0.01
outputs:
- name: model_output
  type: AnyFile
  label: The output model (zipped)
implementation:
  container:
    amlEnvironment:
      docker:
        baseImage: mcr.microsoft.com/azureml/base:intelmpi2018.3-ubuntu16.04
      python:
        condaDependencies:
          name: project_environment
          channels:
            - defaults
          dependencies:
            - python=3.6.8
            - pip:
              - azureml-sdk
              - torch
              - horovod[pytorch]
    command: [/opt/miniconda/envs/amlbert/bin/python, mpi_train.py]
    args: [
      --training_data, {inputPath: training_data},
      --max_epochs, {inputValue: max_epochs},
      --learning_rate, {inputValue: learning_rate},
      --model_output, {outputPath: model_output},
    ]
runConfig:
  nodeCount:
    type: Integer
    default: 2
    min: 1
  processCountPerNode:
    type: Integer
    default: 2<|MERGE_RESOLUTION|>--- conflicted
+++ resolved
@@ -1,14 +1,9 @@
 amlModuleIdentifier:
   namespace: microsoft.com/aml/samples
   moduleName: "MPI Train"
-<<<<<<< HEAD
-  moduleVersion: 0.0.6
-jobType: Mpi
-=======
   moduleVersion: 0.0.5
 jobType: Mpi
 description: A dummy module to show how to describe MPI module with custom module spec.
->>>>>>> 1ed48ea3
 inputs:
 - name: training_data
   type:
@@ -48,12 +43,4 @@
       --max_epochs, {inputValue: max_epochs},
       --learning_rate, {inputValue: learning_rate},
       --model_output, {outputPath: model_output},
-    ]
-runConfig:
-  nodeCount:
-    type: Integer
-    default: 2
-    min: 1
-  processCountPerNode:
-    type: Integer
-    default: 2+    ]